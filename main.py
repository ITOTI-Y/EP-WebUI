--- conflicted
+++ resolved
@@ -15,16 +15,6 @@
                     format="%(asctime)s - %(levelname)s - %(message)s"
                     )
 
-<<<<<<< HEAD
-
-def run_optimization(target_cities, target_ssps, target_btypes):
-    """Run the standard optimization pipeline."""
-    logging.info("Starting optimization process...")
-    logging.info(
-        f"Configuration info: CPU core count = {CONFIG['constants']['cpu_count_override']}")
-    logging.info(
-        f"EnergyPlus executable path = '{CONFIG['paths']['eplus_executable']}'")
-=======
 logger = logging.getLogger(__name__)
 
 def run_optimization(target_cities, target_ssps, target_btypes):
@@ -32,7 +22,6 @@
     logger.info("Starting optimization process...")
     logger.info(f"Configuration info: CPU core count = {CONFIG['constants']['cpu_count_override']}")
     logger.info(f"EnergyPlus executable path = '{CONFIG['paths']['eplus_executable']}'")
->>>>>>> 3cd2ad38
 
     for city in tqdm(target_cities, desc="Cities"):
         for ssp in tqdm(target_ssps, desc="SSPs"):
@@ -45,24 +34,14 @@
                 if any(str(ssp).lower() in str(f).lower() for f in CONFIG['paths']['ftmy_dir'].glob("*.epw")):
                     weather_file = True
             if not weather_file:
-<<<<<<< HEAD
-                logging.warning(
-                    f"Warning: Weather file for city '{city}' SSP '{ssp}' not found; skipping this scenario.")
-=======
                 logger.warning(f"Warning: Weather file for city '{city}' SSP '{ssp}' not found; skipping this scenario.")
->>>>>>> 3cd2ad38
                 continue
             for btype in tqdm(target_btypes, desc="Building Types"):
                 proto_path_check = False
                 if any(btype.lower() in str(f).lower() for f in CONFIG['paths']['prototypes_dir'].glob("*.idf")):
                     proto_path_check = True
                 if not proto_path_check:
-<<<<<<< HEAD
-                    logging.warning(
-                        f"Warning: Prototype file for city '{city}' SSP '{ssp}' and btype '{btype}' not found; skipping this scenario.")
-=======
                     logger.warning(f"Warning: Prototype file for city '{city}' SSP '{ssp}' and btype '{btype}' not found; skipping this scenario.")
->>>>>>> 3cd2ad38
                     continue
                 try:
                     pipeline = OptimizationPipeline(city, ssp, btype, CONFIG)
@@ -75,62 +54,32 @@
                         save=True
                     )
                 except FileNotFoundError as e:
-<<<<<<< HEAD
-                    logging.error(
-                        f"Error: Initialization failed for {city}/{ssp}/{btype} - {e}")
-                    sys.exit(1)
-                except Exception as e:
-                    logging.error(
-                        f"Error occurred for {city}/{ssp}/{btype} - {e}")
-=======
                     logger.error(f"Error: Initialization failed for {city}/{ssp}/{btype} - {e}")
                     sys.exit(1)
                 except Exception as e:
                     logger.error(f"Error occurred for {city}/{ssp}/{btype} - {e}")
->>>>>>> 3cd2ad38
 
     logger.info("Optimization process completed successfully.")
 
-
 def collect_eui_data(target_cities, target_ssps, target_btypes):
     """Collect EUI data for training the prediction model."""
-<<<<<<< HEAD
-    logging.info("Starting EUI data collection...")
-
-=======
     logger.info("Starting EUI data collection...")
     
->>>>>>> 3cd2ad38
     data_pipeline = EUIDataPipeline(CONFIG)
 
     try:
-<<<<<<< HEAD
-        training_data = data_pipeline.prepare_training_data(
-            target_cities, target_ssps, target_btypes)
-        logging.info(f"Collected {len(training_data)} training samples.")
-    except Exception as e:
-        logging.error(f"Error occurred during EUI data collection - {e}")
-
-    logging.info("EUI data collection completed successfully.")
-=======
         training_data = data_pipeline.prepare_training_data(target_cities, target_ssps, target_btypes)
         logger.info(f"Collected {len(training_data)} training samples.")
     except Exception as e:
         logger.error(f"Error occurred during EUI data collection - {e}")
         
     logger.info("EUI data collection completed successfully.")
->>>>>>> 3cd2ad38
 
 
 def train_eui_model():
     """Train the EUI prediction model."""
-<<<<<<< HEAD
-    logging.info("Starting EUI model training...")
-
-=======
     logger.info("Starting EUI model training...")
     
->>>>>>> 3cd2ad38
     model_service = ModelService(CONFIG)
     prediction_service = EUIPredictionService(CONFIG)
     data_pipeline = EUIDataPipeline(CONFIG)
@@ -140,32 +89,19 @@
         prediction_service.train_model(
             data,
             model_service
-<<<<<<< HEAD
-        )
-        logging.info("Model training completed successfully.")
-    except Exception as e:
-        logging.error(f"Error occurred during EUI model training - {e}")
-
-    logging.info("EUI model training completed successfully.")
-=======
             )
         logger.info("Model training completed successfully.")
     except Exception as e:
         logger.error(f"Error occurred during EUI model training - {e}")
         
     logger.info("EUI model training completed successfully.")
->>>>>>> 3cd2ad38
 
 
 def predict_eui(city, ssp, btype):
     """Predict EUI for a specific building type."""
-<<<<<<< HEAD
-    logging.info(f"Predicting EUI for {city}/{ssp}/{btype}...")
-=======
        
     logger.info(f"Predicting EUI for {city}/{ssp}/{btype}...")
     
->>>>>>> 3cd2ad38
     prediction_service = EUIPredictionService(CONFIG)
     try:
         building_data = {
@@ -220,12 +156,7 @@
         train_eui_model()
     elif args.mode == 'predict':
         if not all([args.city, args.ssp, args.btype]):
-<<<<<<< HEAD
-            logging.error(
-                "City, SSP, and building type must be specified for prediction mode.")
-=======
             logger.error("City, SSP, and building type must be specified for prediction mode.")
->>>>>>> 3cd2ad38
             sys.exit(1)
         predict_eui(args.city, args.ssp, args.btype)
     elif args.mode == 'analyze':
