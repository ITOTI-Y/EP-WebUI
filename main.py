--- conflicted
+++ resolved
@@ -9,21 +9,14 @@
 from config import CONFIG
 
 logging.basicConfig(level=logging.INFO,
+logging.basicConfig(level=logging.INFO,
                     filename=CONFIG['paths']['log_dir'] / "optimization.log",
                     filemode="a",
                     format="%(asctime)s - %(levelname)s - %(message)s"
                     )
 
-<<<<<<< HEAD
-def main():
-    target_cities = ['Chicago']
-    target_ssps = [126, 245, 370, 434, 585]
-    target_btypes = ["OfficeMedium", "OfficeLarge", "ApartmentHighRise", "SingleFamilyResidential", "MultiFamilyResidential"]
-
-=======
 def run_optimization(target_cities, target_ssps, target_btypes):
     """Run the standard optimization pipeline."""
->>>>>>> 72234b4b
     logging.info("Starting optimization process...")
     logging.info(f"Configuration info: CPU core count = {CONFIG['constants']['cpu_count_override']}")
     logging.info(f"EnergyPlus executable path = '{CONFIG['paths']['eplus_executable']}'")
